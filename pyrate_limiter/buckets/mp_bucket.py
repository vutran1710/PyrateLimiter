--- conflicted
+++ resolved
@@ -17,14 +17,10 @@
     mp_lock: LockType
 
     def __init__(self, rates: List[Rate], items: List[RateItem], mp_lock: LockType):
-<<<<<<< HEAD
         if not isinstance(items, ListProxy):  # pragma: no cover - guard only
-=======
+            raise ValueError("items must be a ListProxy")
+
         self._clock = MonotonicClock()
-
-        if not isinstance(items, ListProxy):
->>>>>>> a3438229
-            raise ValueError("items must be a ListProxy")
 
         self.rates = sorted(rates, key=lambda r: r.interval)
         self.items = items
