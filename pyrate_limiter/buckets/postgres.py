--- conflicted
+++ resolved
@@ -164,11 +164,7 @@
 
     def close(self):
         if self.pool is not None and not self.pool.closed:
-<<<<<<< HEAD
-            self.pool.close()
-=======
             try:
                 self.pool.close()
             except Exception as e:
-                logger.debug("Exception closing pool, %s", e)
->>>>>>> fc664b37
+                logger.debug("Exception closing pool, %s", e)