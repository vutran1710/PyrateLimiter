--- conflicted
+++ resolved
@@ -103,15 +103,12 @@
         return None
 
     def close(self) -> None:  # noqa: B027
-<<<<<<< HEAD
-=======
         """Release any resources held by the bucket.
 
         Subclasses may override this method to perform any necessary cleanup
         (e.g., closing files, network connections, or releasing locks) when the
         bucket is no longer needed.
         """
->>>>>>> fc664b37
         pass
 
     def __enter__(self):
@@ -333,19 +330,11 @@
                 self._leaker.close()
                 self._leaker = None
         except Exception as e:
-<<<<<<< HEAD
-            logger.info("Exception %s (%s) deleting bucket %r", type(e).__name__, e, self._leaker)
-
-        for bucket in self.get_buckets():
-            try:
-                logger.info("Closing bucket %s", bucket)
-=======
             logger.info("Exception %s (%s) closing leaker %r", type(e).__name__, e, self._leaker)
 
         for bucket in self.get_buckets():
             try:
                 logger.debug("Closing bucket %s", bucket)
->>>>>>> fc664b37
                 bucket.close()
             except Exception as e:
                 logger.info("Exception %s (%s) deleting bucket %r", type(e).__name__, e, bucket)