"""Implement this class to create
a workable bucket for Limiter to use
"""

import asyncio
import logging
from abc import ABC, abstractmethod
from collections import defaultdict
from inspect import isawaitable, iscoroutine
from threading import Event, Thread
from typing import Any, Awaitable, Dict, List, Optional, Type, Union

from ..clocks import AbstractClock, MonotonicClock
from .rate import Rate, RateItem

logger = logging.getLogger("pyrate_limiter")


class AbstractBucket(ABC):
    """Base bucket interface
    Assumption: len(rates) always > 0
    TODO: allow empty rates
    """

    rates: List[Rate]
    failing_rate: Optional[Rate] = None
    _clock: AbstractClock = MonotonicClock()

    def now(self):
        return self._clock.now()

    def __init__(self):
        self._clock: AbstractClock = MonotonicClock()

    def now(self):
        return self._clock.now()

    @abstractmethod
    def put(self, item: RateItem) -> Union[bool, Awaitable[bool]]:
        """Put an item (typically the current time) in the bucket
        return true if successful, otherwise false
        """

    @abstractmethod
    def leak(
        self,
        current_timestamp: Optional[int] = None,
    ) -> Union[int, Awaitable[int]]:
        """leaking bucket - removing items that are outdated"""

    @abstractmethod
    def flush(self) -> Union[None, Awaitable[None]]:
        """Flush the whole bucket
        - Must remove `failing-rate` after flushing
        """

    @abstractmethod
    def count(self) -> Union[int, Awaitable[int]]:
        """Count number of items in the bucket"""

    @abstractmethod
    def peek(self, index: int) -> Union[Optional[RateItem], Awaitable[Optional[RateItem]]]:
        """Peek at the rate-item at a specific index in latest-to-earliest order
        NOTE: The reason we cannot peek from the start of the queue(earliest-to-latest) is
        we can't really tell how many outdated items are still in the queue
        """

    def waiting(self, item: RateItem) -> Union[int, Awaitable[int]]:
        """Calculate time until bucket become availabe to consume an item again"""
        if self.failing_rate is None:
            return 0

        assert item.weight > 0, "Item's weight must > 0"

        if item.weight > self.failing_rate.limit:
            return -1

        bound_item = self.peek(self.failing_rate.limit - item.weight)

        if bound_item is None:
            # NOTE: No waiting, bucket is immediately ready
            return 0

        def _calc_waiting(inner_bound_item: RateItem) -> int:
            assert self.failing_rate is not None  # NOTE: silence mypy
            lower_time_bound = item.timestamp - self.failing_rate.interval
            upper_time_bound = inner_bound_item.timestamp
            return upper_time_bound - lower_time_bound

        async def _calc_waiting_async() -> int:
            nonlocal bound_item

            while isawaitable(bound_item):
                bound_item = await bound_item

            if bound_item is None:
                # NOTE: No waiting, bucket is immediately ready
                return 0

            assert isinstance(bound_item, RateItem)
            return _calc_waiting(bound_item)

        if isawaitable(bound_item):
            return _calc_waiting_async()

        assert isinstance(bound_item, RateItem)
        return _calc_waiting(bound_item)

    def limiter_lock(self) -> Optional[object]:  # type: ignore
        """An additional lock to be used by Limiter in-front of the thread lock.
        Intended for multiprocessing environments where a thread lock is insufficient.
        """
        return None

    def close(self) -> None:  # noqa: B027
<<<<<<< HEAD
=======
        """Release any resources held by the bucket.

        Subclasses may override this method to perform any necessary cleanup
        (e.g., closing files, network connections, or releasing locks) when the
        bucket is no longer needed.
        """
>>>>>>> a3438229
        pass

    def __enter__(self):
        return self

    def __exit__(self, exc_type, exc, tb) -> None:
        self.close()


class Leaker(Thread):
    """Responsible for scheduling buckets' leaking at the background either
    through a daemon task(for sync buckets) or a task using asyncio.Task
    """

    daemon = True
    name = "PyrateLimiter's Leaker"
    sync_buckets: Dict[int, AbstractBucket]
    async_buckets: Dict[int, AbstractBucket]
<<<<<<< HEAD
    leak_interval: int = 1_000
=======
    leak_interval: int = 10_000
>>>>>>> a3438229
    aio_leak_task: Optional[asyncio.Task] = None
    _stop_event: Any

    def __init__(self, leak_interval: int):
        self.sync_buckets = defaultdict()
        self.async_buckets = defaultdict()
        self.leak_interval = leak_interval
        self._stop_event = Event()  # <--- add here

        super().__init__()

    def register(self, bucket: AbstractBucket):
        """Register a new bucket with its associated clock"""
        assert self.sync_buckets is not None
        assert self.async_buckets is not None

        try_leak = bucket.leak(0)
        bucket_id = id(bucket)

        if iscoroutine(try_leak):
            try_leak.close()
            self.async_buckets[bucket_id] = bucket
        else:
            self.sync_buckets[bucket_id] = bucket

    def deregister(self, bucket_id: int) -> bool:
        """Deregister a bucket"""
        if self.sync_buckets and bucket_id in self.sync_buckets:
            del self.sync_buckets[bucket_id]
            return True

        if self.async_buckets and bucket_id in self.async_buckets:
            del self.async_buckets[bucket_id]

            if not self.async_buckets and self.aio_leak_task:
                self.aio_leak_task.cancel()
                self.aio_leak_task = None

            return True

        return False

    async def _leak(self, buckets: Dict[int, AbstractBucket]) -> None:
<<<<<<< HEAD
        while not self._stop_event.is_set() and buckets:
            try:
                for _, bucket in tuple(buckets.items()):
=======
        while buckets:
            try:
                for _, bucket in list(buckets.items()):
>>>>>>> a3438229
                    now = bucket.now()

                    while isawaitable(now):
                        now = await now

                    assert isinstance(now, int)
                    leak = bucket.leak(now)

                    while isawaitable(leak):
                        leak = await leak

                    assert isinstance(leak, int)

                await asyncio.sleep(self.leak_interval / 1000)
            except RuntimeError as e:
                logger.debug("Leak task stopped due to event loop shutdown. %s", e)
                return

    def leak_async(self):
        if self.async_buckets and not self.aio_leak_task:
            self.aio_leak_task = asyncio.create_task(self._leak(self.async_buckets))

    def run(self) -> None:
        """Override the original method of Thread
        Not meant to be called directly
        """
        assert self.sync_buckets
        asyncio.run(self._leak(self.sync_buckets))

    def start(self) -> None:
        """Override the original method of Thread
        Call to run leaking sync buckets
        """
        if self.sync_buckets and not self.is_alive():
            super().start()

    def close(self):
<<<<<<< HEAD
        self._stop_event.set()
=======
>>>>>>> a3438229
        self.sync_buckets.clear()
        self.async_buckets.clear()


class BucketFactory(ABC):
    """Asbtract BucketFactory class.
    It is reserved for user to implement/override this class with
    his own bucket-routing/creating logic
    """

    _leaker: Optional[Leaker] = None
    _leak_interval: int = 10_000

    @property
    def leak_interval(self) -> int:
        """Retrieve leak-interval from inner Leaker task"""
        if not self._leaker:
            return self._leak_interval
        return self._leaker.leak_interval

    @leak_interval.setter
    def leak_interval(self, value: int):
        """Set leak-interval for inner Leaker task"""
        if self._leaker:
            self._leaker.leak_interval = value
        self._leak_interval = value

    @abstractmethod
    def wrap_item(
        self,
        name: str,
        weight: int = 1,
    ) -> Union[RateItem, Awaitable[RateItem]]:
        """Add the current timestamp to the receiving item using any clock backend
        - Turn it into a RateItem
        - Can return either a coroutine or a RateItem instance
        """

    @abstractmethod
    def get(self, item: RateItem) -> Union[AbstractBucket, Awaitable[AbstractBucket]]:
        """Get the corresponding bucket to this item"""

    def create(
        self,
        bucket_class: Type[AbstractBucket],
        *args,
        **kwargs,
    ) -> AbstractBucket:
        """Creating a bucket dynamically"""
        bucket = bucket_class(*args, **kwargs)
        self.schedule_leak(bucket)
        return bucket

    def schedule_leak(self, new_bucket: AbstractBucket) -> None:
        """Schedule all the buckets' leak, reset bucket's failing rate"""
        assert new_bucket.rates, "Bucket rates are not set"

        if not self._leaker:
            self._leaker = Leaker(self.leak_interval)

        self._leaker.register(new_bucket)
        self._leaker.start()
        self._leaker.leak_async()

    def get_buckets(self) -> List[AbstractBucket]:
        """Iterator over all buckets in the factory"""
        if not self._leaker:
            return []

        buckets = []

        if self._leaker.sync_buckets:
            for _, bucket in self._leaker.sync_buckets.items():
                buckets.append(bucket)

        if self._leaker.async_buckets:
            for _, bucket in self._leaker.async_buckets.items():
                buckets.append(bucket)

        return buckets

    def dispose(self, bucket: Union[int, AbstractBucket]) -> bool:
        """Delete a bucket from the factory"""
        if isinstance(bucket, AbstractBucket):
            bucket = id(bucket)

        assert isinstance(bucket, int), "not valid bucket id"

        if not self._leaker:
            return False

        return self._leaker.deregister(bucket)

    def __del__(self):
        # Make sure all leakers are deregistered
        for bucket in self.get_buckets():
            try:
                self.dispose(bucket)
            except Exception as e:
                logger.debug("Exception %s (%s) deleting bucket %r", type(e).__name__, e, bucket)

    def close(self) -> None:
        try:
            if self._leaker is not None:
                self._leaker.close()
                self._leaker = None
        except Exception as e:
<<<<<<< HEAD
            logger.info("Exception %s (%s) deleting bucket %r", type(e).__name__, e, self._leaker)

        for bucket in self.get_buckets():
            try:
                logger.info("Closing bucket %s", bucket)
=======
            logger.info("Exception %s (%s) closing leaker %r", type(e).__name__, e, self._leaker)

        for bucket in self.get_buckets():
            try:
                logger.debug("Closing bucket %s", bucket)
>>>>>>> a3438229
                bucket.close()
            except Exception as e:
                logger.info("Exception %s (%s) deleting bucket %r", type(e).__name__, e, bucket)<|MERGE_RESOLUTION|>--- conflicted
+++ resolved
@@ -26,9 +26,6 @@
     failing_rate: Optional[Rate] = None
     _clock: AbstractClock = MonotonicClock()
 
-    def now(self):
-        return self._clock.now()
-
     def __init__(self):
         self._clock: AbstractClock = MonotonicClock()
 
@@ -113,15 +110,12 @@
         return None
 
     def close(self) -> None:  # noqa: B027
-<<<<<<< HEAD
-=======
         """Release any resources held by the bucket.
 
         Subclasses may override this method to perform any necessary cleanup
         (e.g., closing files, network connections, or releasing locks) when the
         bucket is no longer needed.
         """
->>>>>>> a3438229
         pass
 
     def __enter__(self):
@@ -140,11 +134,7 @@
     name = "PyrateLimiter's Leaker"
     sync_buckets: Dict[int, AbstractBucket]
     async_buckets: Dict[int, AbstractBucket]
-<<<<<<< HEAD
-    leak_interval: int = 1_000
-=======
     leak_interval: int = 10_000
->>>>>>> a3438229
     aio_leak_task: Optional[asyncio.Task] = None
     _stop_event: Any
 
@@ -188,15 +178,9 @@
         return False
 
     async def _leak(self, buckets: Dict[int, AbstractBucket]) -> None:
-<<<<<<< HEAD
         while not self._stop_event.is_set() and buckets:
             try:
                 for _, bucket in tuple(buckets.items()):
-=======
-        while buckets:
-            try:
-                for _, bucket in list(buckets.items()):
->>>>>>> a3438229
                     now = bucket.now()
 
                     while isawaitable(now):
@@ -234,10 +218,7 @@
             super().start()
 
     def close(self):
-<<<<<<< HEAD
         self._stop_event.set()
-=======
->>>>>>> a3438229
         self.sync_buckets.clear()
         self.async_buckets.clear()
 
@@ -345,19 +326,11 @@
                 self._leaker.close()
                 self._leaker = None
         except Exception as e:
-<<<<<<< HEAD
             logger.info("Exception %s (%s) deleting bucket %r", type(e).__name__, e, self._leaker)
-
-        for bucket in self.get_buckets():
-            try:
-                logger.info("Closing bucket %s", bucket)
-=======
-            logger.info("Exception %s (%s) closing leaker %r", type(e).__name__, e, self._leaker)
 
         for bucket in self.get_buckets():
             try:
                 logger.debug("Closing bucket %s", bucket)
->>>>>>> a3438229
                 bucket.close()
             except Exception as e:
                 logger.info("Exception %s (%s) deleting bucket %r", type(e).__name__, e, bucket)