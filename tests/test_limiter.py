--- conflicted
+++ resolved
@@ -5,11 +5,7 @@
 from inspect import isawaitable
 
 import pytest
-<<<<<<< HEAD
-import sys
-=======
 import asyncio 
->>>>>>> e6c52c8f
 
 from .conftest import DEFAULT_RATES
 from .conftest import logger
